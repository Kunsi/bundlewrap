--- conflicted
+++ resolved
@@ -1,13 +1,8 @@
 from os.path import exists, join
 
 from .exceptions import BundleError, NoSuchBundle, RepositoryError
-<<<<<<< HEAD
-from .metadata import DEFAULTS, DONE, RUN_ME_AGAIN, OVERWRITE, DoNotRunAgain
+from .metadata import DoNotRunAgain
 from .utils import cached_property
-=======
-from .metadata import DoNotRunAgain
-from .utils import cached_property, get_all_attrs_from_file
->>>>>>> 7b016870
 from .utils.text import bold, mark_for_translation as _
 from .utils.text import validate_name
 from .utils.ui import io
@@ -17,18 +12,6 @@
 FILENAME_METADATA = "metadata.py"
 
 
-<<<<<<< HEAD
-def metadata_processor_classic(func):
-    """
-    Decorator that tags metadata processors.
-    """
-    func._is_metadata_processor = True
-    func._is_classic_metadata_processor = True
-    return func
-
-
-=======
->>>>>>> 7b016870
 def metadata_reactor(func):
     """
     Decorator that tags metadata reactors.
@@ -108,27 +91,15 @@
             bundle=bold(self.name),
         )):
             if not exists(self.metadata_file):
-<<<<<<< HEAD
-                return {}, set(), set()
-=======
                 return {}, set()
->>>>>>> 7b016870
+
             defaults = {}
             reactors = set()
             internal_names = set()
             for name, attr in self.repo.get_all_attrs_from_file(
                 self.metadata_file,
                 base_env={
-<<<<<<< HEAD
-                    'DEFAULTS': DEFAULTS,
-                    'DONE': DONE,
-                    'OVERWRITE': OVERWRITE,
-                    'RUN_ME_AGAIN': RUN_ME_AGAIN,
                     'DoNotRunAgain': DoNotRunAgain,
-                    'metadata_processor': metadata_processor_classic,
-=======
-                    'DoNotRunAgain': DoNotRunAgain,
->>>>>>> 7b016870
                     'metadata_reactor': metadata_reactor,
                     'node': self.node,
                     'repo': self.repo,
@@ -136,11 +107,7 @@
             ).items():
                 if name == "defaults":
                     defaults = attr
-<<<<<<< HEAD
-                elif getattr(attr, '_is_metadata_processor', False):
-=======
                 elif getattr(attr, '_is_metadata_reactor', False):
->>>>>>> 7b016870
                     internal_name = getattr(attr, '__name__', name)
                     if internal_name in internal_names:
                         raise BundleError(_(
@@ -157,16 +124,5 @@
                             name=name,
                         ))
                     internal_names.add(internal_name)
-<<<<<<< HEAD
-                    if getattr(attr, '_is_metadata_reactor', False):
-                        reactors.add(attr)
-                    elif getattr(attr, '_is_classic_metadata_processor', False):
-                        classic_processors.add(attr)
-                    else:
-                        # this should never happen
-                        raise AssertionError
-            return defaults, reactors, classic_processors
-=======
                     reactors.add(attr)
-            return defaults, reactors
->>>>>>> 7b016870
+            return defaults, reactors