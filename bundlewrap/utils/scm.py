--- conflicted
+++ resolved
@@ -1,10 +1,4 @@
-<<<<<<< HEAD
-# -*- coding: utf-8 -*-
-from __future__ import unicode_literals
-
 from pipes import quote
-=======
->>>>>>> 7b016870
 from subprocess import CalledProcessError, check_output, STDOUT
 
 from .text import mark_for_translation as _
