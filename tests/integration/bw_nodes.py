from bundlewrap.utils.testing import make_repo, run


def test_empty(tmpdir):
    make_repo(tmpdir)
    stdout, stderr, rcode = run("bw nodes", path=str(tmpdir))
    assert stdout == b""
    assert stderr == b""
    assert rcode == 0


def test_single(tmpdir):
    make_repo(tmpdir, nodes={"node1": {}})
    stdout, stderr, rcode = run("bw nodes", path=str(tmpdir))
    assert stdout == b"node1\n"
    assert stderr == b""
    assert rcode == 0


def test_hostname(tmpdir):
    make_repo(
        tmpdir,
        groups={"all": {'members': ["node1"]}},
        nodes={"node1": {'hostname': "node1.example.com"}},
    )
    stdout, stderr, rcode = run("BW_TABLE_STYLE=grep bw nodes all hostname | cut -f 2", path=str(tmpdir))
    assert stdout == b"node1.example.com\n"
    assert stderr == b""
    assert rcode == 0


def test_bundles(tmpdir):
    make_repo(
        tmpdir,
        bundles={
            "bundle1": {},
            "bundle2": {},
        },
        groups={"all": {'members': ["node1", "node2"]}},
        nodes={
            "node1": {'bundles': ["bundle1", "bundle2"]},
            "node2": {'bundles': ["bundle2"]},
        },
    )
    stdout, stderr, rcode = run("BW_TABLE_STYLE=grep bw nodes all bundles | grep node1 | cut -f 2", path=str(tmpdir))
    assert stdout.decode().strip().split("\n") == ["bundle1", "bundle2"]
    assert stderr == b""
<<<<<<< HEAD
    assert rcode == 0
=======
    assert rcode == 0


def test_bundles_via_group(tmpdir):
    make_repo(
        tmpdir,
        bundles={
            "bundle1": {},
            "bundle2": {},
            "bundle3": {},
        },
        groups={
            "group1": {
                'bundles': {"bundle2"},
                'subgroups': {"group2"},
            },
            "group2": {
                'bundles': {"bundle3"},
            }
        },
        nodes={
            "node1": {
                'bundles': {"bundle1"},
                'groups': {"group2"},
            },
        },
    )
    stdout, stderr, rcode = run("BW_TABLE_STYLE=grep bw nodes node1 bundles | cut -f 2", path=str(tmpdir))
    assert stdout.decode().strip().split("\n") == ["bundle1", "bundle2", "bundle3"]
    assert stderr == b""
    assert rcode == 0


def test_template_node(tmpdir):
    make_repo(
        tmpdir,
        nodes={
            "node1": {'template_node': "node2"},
            "node2": {'dummy': True},
        },
    )
    stdout, stderr, rcode = run("BW_TABLE_STYLE=grep bw nodes node1 dummy | grep node1 | cut -f 2", path=str(tmpdir))
    assert stdout.decode().strip() == "True"
    assert stderr == b""
    assert rcode == 0


def test_template_node_cascade(tmpdir):
    make_repo(
        tmpdir,
        nodes={
            "node1": {'template_node': "node2"},
            "node2": {'template_node': "node1"},
        },
    )
    stdout, stderr, rcode = run("BW_TABLE_STYLE=grep bw nodes node1 dummy", path=str(tmpdir))
    assert rcode == 1
>>>>>>> ec5b9614
<|MERGE_RESOLUTION|>--- conflicted
+++ resolved
@@ -45,9 +45,6 @@
     stdout, stderr, rcode = run("BW_TABLE_STYLE=grep bw nodes all bundles | grep node1 | cut -f 2", path=str(tmpdir))
     assert stdout.decode().strip().split("\n") == ["bundle1", "bundle2"]
     assert stderr == b""
-<<<<<<< HEAD
-    assert rcode == 0
-=======
     assert rcode == 0
 
 
@@ -78,31 +75,4 @@
     stdout, stderr, rcode = run("BW_TABLE_STYLE=grep bw nodes node1 bundles | cut -f 2", path=str(tmpdir))
     assert stdout.decode().strip().split("\n") == ["bundle1", "bundle2", "bundle3"]
     assert stderr == b""
-    assert rcode == 0
-
-
-def test_template_node(tmpdir):
-    make_repo(
-        tmpdir,
-        nodes={
-            "node1": {'template_node': "node2"},
-            "node2": {'dummy': True},
-        },
-    )
-    stdout, stderr, rcode = run("BW_TABLE_STYLE=grep bw nodes node1 dummy | grep node1 | cut -f 2", path=str(tmpdir))
-    assert stdout.decode().strip() == "True"
-    assert stderr == b""
-    assert rcode == 0
-
-
-def test_template_node_cascade(tmpdir):
-    make_repo(
-        tmpdir,
-        nodes={
-            "node1": {'template_node': "node2"},
-            "node2": {'template_node': "node1"},
-        },
-    )
-    stdout, stderr, rcode = run("BW_TABLE_STYLE=grep bw nodes node1 dummy", path=str(tmpdir))
-    assert rcode == 1
->>>>>>> ec5b9614
+    assert rcode == 0