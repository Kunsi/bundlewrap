# -*- coding: utf-8 -*-
from __future__ import unicode_literals

from collections import defaultdict
from copy import copy
from datetime import datetime
from difflib import unified_diff
from os import remove
from os.path import dirname, exists, join, normpath
from pipes import quote
from subprocess import call
from sys import exc_info
from tempfile import mkstemp
from traceback import format_exception

from bundlewrap.exceptions import BundleError, TemplateError
from bundlewrap.items import BUILTIN_ITEM_ATTRIBUTES, Item, ItemStatus
from bundlewrap.items.directories import validator_mode
from bundlewrap.utils import cached_property, hash_local_file, LOG, sha1
from bundlewrap.utils.remote import PathInfo
from bundlewrap.utils.text import force_text, mark_for_translation as _
from bundlewrap.utils.text import bold, green, is_subdirectory, red


DIFF_MAX_FILE_SIZE = 1024 * 1024 * 5  # bytes
DIFF_MAX_LINE_LENGTH = 128


def content_processor_jinja2(item):
    try:
        from jinja2 import Environment, FileSystemLoader
    except ImportError:
        raise TemplateError(_(
            "Unable to load Jinja2 (required to render {item}). "
            "You probably have to install it using `pip install Jinja2`."
        ).format(item=item.id))

    loader = FileSystemLoader(searchpath=[item.item_data_dir, item.item_dir])
    env = Environment(loader=loader)

    template = env.from_string(item._template_content)

    LOG.debug("{node}:{bundle}:{item}: rendering with Jinja2...".format(
        bundle=item.bundle.name,
        item=item.id,
        node=item.node.name,
    ))
    start = datetime.now()
    try:
        content = template.render(
            item=item,
            bundle=item.bundle,
            node=item.node,
            repo=item.node.repo,
            **item.attributes['context']
        )
    except Exception as e:
        LOG.debug("".join(format_exception(*exc_info())))
        raise TemplateError(_(
            "Error while rendering template for {node}:{bundle}:{item}: {error}"
        ).format(
            bundle=item.bundle.name,
            error=e,
            item=item.id,
            node=item.node.name,
        ))
    duration = datetime.now() - start
    LOG.debug("{node}:{bundle}:{item}: rendered in {time}s".format(
        bundle=item.bundle.name,
        item=item.id,
        node=item.node.name,
        time=duration.total_seconds(),
    ))
    return content.encode(item.attributes['encoding'])


def content_processor_mako(item):
    from mako.lookup import TemplateLookup
    from mako.template import Template
    template = Template(
        item._template_content.encode('utf-8'),
        input_encoding='utf-8',
        lookup=TemplateLookup(directories=[item.item_data_dir, item.item_dir]),
        output_encoding=item.attributes['encoding'],
    )
    LOG.debug("{node}:{bundle}:{item}: rendering with Mako...".format(
        bundle=item.bundle.name,
        item=item.id,
        node=item.node.name,
    ))
    start = datetime.now()
    try:
        content = template.render(
            item=item,
            bundle=item.bundle,
            node=item.node,
            repo=item.node.repo,
            **item.attributes['context']
        )
    except Exception as e:
        LOG.debug("".join(format_exception(*exc_info())))
        if isinstance(e, NameError) and e.message == "Undefined":
            # Mako isn't very verbose here. Try to give a more useful
            # error message - even though we can't pinpoint the excat
            # location of the error. :/
            e = _("Undefined variable (look for '${...}')")
        raise TemplateError(_(
            "Error while rendering template for {node}:{bundle}:{item}: {error}"
        ).format(
            bundle=item.bundle.name,
            error=e,
            item=item.id,
            node=item.node.name,
        ))
    duration = datetime.now() - start
    LOG.debug("{node}:{bundle}:{item}: rendered in {time}s".format(
        bundle=item.bundle.name,
        item=item.id,
        node=item.node.name,
        time=duration.total_seconds(),
    ))
    return content


def content_processor_text(item):
    return item._template_content.encode(item.attributes['encoding'])


CONTENT_PROCESSORS = {
    'any': lambda item: "",
    'binary': None,
    'jinja2': content_processor_jinja2,
    'mako': content_processor_mako,
    'text': content_processor_text,
}


def diff(content_old, content_new, filename, encoding_hint=None):
    output = ""
    LOG.debug("diffing {filename}: {len_before} B before, {len_after} B after".format(
        filename=filename,
        len_before=len(content_old),
        len_after=len(content_new),
    ))
    content_old = force_text(content_old)
    content_new = force_text(content_new)
    start = datetime.now()
    for line in unified_diff(
        content_old.splitlines(True),
        content_new.splitlines(True),
        fromfile=filename,
        tofile=_("<bundlewrap content>"),
    ):
        suffix = ""
        line = force_text(line).rstrip("\n")
        if len(line) > DIFF_MAX_LINE_LENGTH:
            line = line[:DIFF_MAX_LINE_LENGTH]
            suffix += _(" (line truncated after {} characters)").format(DIFF_MAX_LINE_LENGTH)
        if line.startswith("+"):
            line = green(line)
        elif line.startswith("-"):
            line = red(line)
        output += line + suffix + "\n"
    duration = datetime.now() - start
    LOG.debug("diffing {file}: complete after {time}s".format(
        file=filename,
        time=duration.total_seconds(),
    ))
    return output


def get_remote_file_contents(node, path):
    """
    Returns the contents of the given path as a string.
    """
    handle, tmp_file = mkstemp()
    node.download(path, tmp_file)
    with open(tmp_file) as f:
        content = f.read()
    remove(tmp_file)
    return content


def validator_content_type(item_id, value):
    if value not in CONTENT_PROCESSORS:
        raise BundleError(_(
            "invalid content_type for {item}: '{value}'"
        ).format(item=item_id, value=value))


ATTRIBUTE_VALIDATORS = defaultdict(lambda: lambda id, value: None)
ATTRIBUTE_VALIDATORS.update({
    'content_type': validator_content_type,
    'mode': validator_mode,
})


class File(Item):
    """
    A file.
    """
    BUNDLE_ATTRIBUTE_NAME = "files"
    ITEM_ATTRIBUTES = {
        'content': "",
        'content_type': "mako",
        'context': None,
        'delete': False,
        'encoding': "utf-8",
        'group': None,
        'mode': None,
        'owner': None,
        'source': None,
        'verify_with': None,
    }
    ITEM_TYPE_NAME = "file"
    NEEDS_STATIC = ["user:"]

    def __repr__(self):
        return "<File path:{} content_hash:{}>".format(
            quote(self.name),
            self.content_hash,
        )

    @property
    def _template_content(self):
        if self.attributes['source'] is not None:
            filename = join(self.item_data_dir, self.attributes['source'])
            if exists(filename):
                with open(filename) as f:
                    content = f.read()
            else:
                filename = join(self.item_dir, self.attributes['source'])
                with open(filename) as f:
                    content = f.read()
            return force_text(content)
        else:
            return force_text(self.attributes['content'])

    @cached_property
    def content(self):
        return CONTENT_PROCESSORS[self.attributes['content_type']](self)

    @cached_property
    def content_hash(self):
        if self.attributes['content_type'] == 'binary':
            return hash_local_file(self.template)
        else:
            return sha1(self.content)

    @cached_property
    def template(self):
        data_template = join(self.item_data_dir, self.attributes['source'])
        if exists(data_template):
            return data_template
        return join(self.item_dir, self.attributes['source'])

    def ask(self, status):
        if 'type' in status.info['needs_fixing']:
            if not status.info['path_info'].exists:
                return _("Doesn't exist.")
            elif self.attributes['delete']:
                if status.info['path_info'].is_directory:
                    return _("Directory and its contents will be deleted.")
                else:
                    return _("File will be deleted.")
            else:
                return "{} {} → {}\n".format(
                    bold(_("type")),
                    status.info['path_info'].desc,
                    _("file"),
                )

        question = ""

        if 'content' in status.info['needs_fixing']:
            question += bold(_("content "))
            if (
                status.info['path_info'].is_text_file and
                not self.attributes['content_type'] == 'binary'
            ):
                if status.info['path_info'].size > DIFF_MAX_FILE_SIZE:
                    question += _("(remote file larger than {} bytes, skipping diff)\n").format(
                        DIFF_MAX_FILE_SIZE,
                    )
                elif len(self.content) > DIFF_MAX_FILE_SIZE:
                    question += _("(new content larger than {} bytes, skipping diff)\n").format(
                        DIFF_MAX_FILE_SIZE,
                    )
                else:
                    content_is = get_remote_file_contents(self.node, self.name)
                    content_should = self.content
                    question += "\n" + diff(
                        content_is,
                        content_should,
                        self.name,
                        encoding_hint=self.attributes['encoding'],
                    ) + "\n"
            else:
                question += "'{}' → {}\n".format(
                    status.info['path_info'].desc,
                    _("<bundlewrap content>"),
                )

        if 'mode' in status.info['needs_fixing']:
            question += "{} {} → {}\n".format(
                bold(_("mode")),
                status.info['path_info'].mode,
                self.attributes['mode'],
            )

        if 'owner' in status.info['needs_fixing']:
            question += "{} {} → {}\n".format(
                bold(_("owner")),
                status.info['path_info'].owner,
                self.attributes['owner'],
            )

        if 'group' in status.info['needs_fixing']:
            question += "{} {} → {}\n".format(
                bold(_("group")),
                status.info['path_info'].group,
                self.attributes['group'],
            )

        return question.rstrip("\n")

    def fix(self, status):
        for fix_type in ('type', 'content', 'mode', 'owner', 'group'):
            if fix_type in status.info['needs_fixing']:
                if fix_type == 'group' and \
                        'owner' in status.info['needs_fixing']:
                    # owner and group are fixed with a single chown
                    continue
                if fix_type in ('mode', 'owner', 'group') and \
                        'content' in status.info['needs_fixing']:
                    # fixing content implies settings mode and owner/group
                    continue
                if status.info['path_info'].exists:
                    if self.attributes['delete']:
                        LOG.info(_("{node}:{bundle}:{item}: deleting...").format(
                            bundle=self.bundle.name, node=self.node.name, item=self.id))
                    else:
                        LOG.info(_("{node}:{bundle}:{item}: fixing {type}...").format(
                            bundle=self.bundle.name,
                            item=self.id,
                            node=self.node.name,
                            type=fix_type,
                        ))
                else:
                    LOG.info(_("{node}:{bundle}:{item}: creating...").format(
                        bundle=self.bundle.name, item=self.id, node=self.node.name))
                getattr(self, "_fix_" + fix_type)(status)

    def _fix_content(self, status):
<<<<<<< HEAD
        local_path = self._write_local_file()

=======
        if self.attributes['content_type'] == 'binary':
            local_path = self.template
        else:
            handle, local_path = mkstemp()
            with open(local_path, 'wb') as f:
                f.write(self.content)
>>>>>>> 4040bbcf
        try:
            self.node.upload(
                local_path,
                self.name,
                mode=self.attributes['mode'],
                owner=self.attributes['owner'] or "",
                group=self.attributes['group'] or "",
            )
        finally:
            if self.attributes['content_type'] != 'binary':
                remove(local_path)

    def _fix_mode(self, status):
        self.node.run("chmod {} -- {}".format(
            self.attributes['mode'],
            quote(self.name),
        ))

    def _fix_owner(self, status):
        group = self.attributes['group'] or ""
        if group:
            group = ":" + quote(group)
        self.node.run("chown {}{} -- {}".format(
            quote(self.attributes['owner'] or ""),
            group,
            quote(self.name),
        ))
    _fix_group = _fix_owner

    def _fix_type(self, status):
        if status.info['path_info'].exists:
            self.node.run("rm -rf -- {}".format(quote(self.name)))
        if not self.attributes['delete']:
            self.node.run("mkdir -p -- {}".format(quote(dirname(self.name))))
            self._fix_content(status)

    def get_auto_deps(self, items):
        deps = []
        for item in items:
            if item.ITEM_TYPE_NAME == "file" and is_subdirectory(item.name, self.name):
                raise BundleError(_(
                    "{item1} (from bundle '{bundle1}') blocking path to "
                    "{item2} (from bundle '{bundle2}')"
                ).format(
                    item1=item.id,
                    bundle1=item.bundle.name,
                    item2=self.id,
                    bundle2=self.bundle.name,
                ))
            elif item.ITEM_TYPE_NAME in ("directory", "symlink"):
                if is_subdirectory(item.name, self.name):
                    deps.append(item.id)
        return deps

    def get_status(self):
        path_info = PathInfo(self.node, self.name)
        status_info = {'needs_fixing': [], 'path_info': path_info}

        if not path_info.is_file:
            if not self.attributes['delete'] or \
                    path_info.is_directory or \
                    path_info.is_symlink:
                status_info['needs_fixing'].append('type')
        else:
            if self.attributes['delete']:
                status_info['needs_fixing'].append('type')
            else:
                if self.attributes['content_type'] != 'any' and \
                        path_info.sha1 != self.content_hash:
                    status_info['needs_fixing'].append('content')
                if self.attributes['mode'] is not None and \
                        path_info.mode != self.attributes['mode']:
                    status_info['needs_fixing'].append('mode')
                if self.attributes['owner'] is not None and \
                        path_info.owner != self.attributes['owner']:
                    status_info['needs_fixing'].append('owner')
                if self.attributes['group'] is not None and \
                        path_info.group != self.attributes['group']:
                    status_info['needs_fixing'].append('group')

        return ItemStatus(correct=not bool(status_info['needs_fixing']), info=status_info)

    def patch_attributes(self, attributes):
        if 'context' not in attributes:
            attributes['context'] = {}
        if 'mode' in attributes and attributes['mode'] is not None:
            attributes['mode'] = str(attributes['mode']).zfill(4)
        return attributes

    def test(self):
        if self.attributes['source'] and not exists(self.template):
            raise BundleError(_(
                "{item} from bundle '{bundle}' refers to missing "
                "file '{path}' in its 'source' attribute"
            ).format(
                bundle=self.bundle.name,
                item=self.id,
                path=self.template,
            ))

        local_path = self._write_local_file()
        if self.attributes['content_type'] != 'binary':
            remove(local_path)

    @classmethod
    def validate_attributes(cls, bundle, item_id, attributes):
        if attributes.get('delete', False):
            for attr in attributes.keys():
                if attr not in ['delete'] + list(BUILTIN_ITEM_ATTRIBUTES.keys()):
                    raise BundleError(_(
                        "{item} from bundle '{bundle}' cannot have other "
                        "attributes besides 'delete'"
                    ).format(item=item_id, bundle=bundle.name))
        if 'content' in attributes and 'source' in attributes:
            raise BundleError(_(
                "{item} from bundle '{bundle}' cannot have both 'content' and 'source'"
            ).format(item=item_id, bundle=bundle.name))

        if (
            attributes.get('content_type', None) == "any" and (
                'content' in attributes or
                'encoding' in attributes or
                'source' in attributes
            )
        ):
            raise BundleError(_(
                "{item} from bundle '{bundle}' with content_type 'any' "
                "must not define 'content', 'encoding' and/or 'source'"
            ).format(item=item_id, bundle=bundle.name))

        for key, value in attributes.items():
            ATTRIBUTE_VALIDATORS[key](item_id, value)

    @classmethod
    def validate_name(cls, bundle, name):
        if normpath(name) == "/":
            raise BundleError(_("'/' cannot be a file"))
        if normpath(name) != name:
            raise BundleError(_(
                "'{path}' is an invalid file path, should be '{normpath}' (bundle '{bundle}')"
            ).format(
                bundle=bundle.name,
                normpath=normpath(name),
                path=name,
            ))

    def _write_local_file(self):
        """
        Makes the file contents available at the returned temporary path
        and performs local verification if necessary or requested.

        The calling method is responsible for cleaning up the file at
        the returned path (only if not a binary).
        """
        if self.attributes['content_type'] == 'binary':
            local_path = self.template
        else:
            handle, local_path = mkstemp()
            with open(local_path, 'w') as f:
                f.write(self.content)

        if self.attributes['verify_with']:
            cmd = self.attributes['verify_with'].format(quote(local_path))
            LOG.debug("calling local verify command for {i}: {c}".format(c=cmd, i=self.id))
            if call(cmd, shell=True) == 0:
                LOG.debug("{i} passed local validation".format(i=self.id))
            else:
                raise BundleError(_(
                    "{i} failed local validation using: {c}"
                ).format(c=cmd, i=self.id))

        return local_path<|MERGE_RESOLUTION|>--- conflicted
+++ resolved
@@ -2,7 +2,6 @@
 from __future__ import unicode_literals
 
 from collections import defaultdict
-from copy import copy
 from datetime import datetime
 from difflib import unified_diff
 from os import remove
@@ -352,17 +351,8 @@
                 getattr(self, "_fix_" + fix_type)(status)
 
     def _fix_content(self, status):
-<<<<<<< HEAD
         local_path = self._write_local_file()
 
-=======
-        if self.attributes['content_type'] == 'binary':
-            local_path = self.template
-        else:
-            handle, local_path = mkstemp()
-            with open(local_path, 'wb') as f:
-                f.write(self.content)
->>>>>>> 4040bbcf
         try:
             self.node.upload(
                 local_path,
@@ -521,7 +511,7 @@
             local_path = self.template
         else:
             handle, local_path = mkstemp()
-            with open(local_path, 'w') as f:
+            with open(local_path, 'wb') as f:
                 f.write(self.content)
 
         if self.attributes['verify_with']:
