--- conflicted
+++ resolved
@@ -25,13 +25,8 @@
 )
 from .itemqueue import ItemQueue
 from .items import Item
-<<<<<<< HEAD
-from .utils import cached_property, LOG, graph_for_items, names, STDOUT_WRITER
+from .utils import cached_property, LOG, graph_for_items, merge_dict, names, STDOUT_WRITER
 from .utils.text import force_text, mark_for_translation as _
-=======
-from .utils import cached_property, LOG, graph_for_items, merge_dict, names
-from .utils.text import mark_for_translation as _
->>>>>>> 52b53712
 from .utils.text import bold, green, red, validate_name, yellow
 from .utils.ui import ask_interactively
 
